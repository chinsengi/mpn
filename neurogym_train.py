--- conflicted
+++ resolved
@@ -104,7 +104,6 @@
 # All supervised tasks:
 tasks = (
     "ContextDecisionMaking-v0",
-<<<<<<< HEAD
     "DelayComparison-v0",
     ## "DelayMatchCategory-v0",
     "DelayMatchSample-v0",
@@ -123,26 +122,6 @@
     ## "PulseDecisionMaking-v0",
     "ReadySetGo-v0",
     "SingleContextDecisionMaking-v0",
-=======
-    # "DelayComparison-v0",
-    # ## "DelayMatchCategory-v0",
-    # "DelayMatchSample-v0",
-    # "DelayMatchSampleDistractor1D-v0",
-    # "DelayPairedAssociation-v0",
-    # "DualDelayMatchSample-v0",
-    # "GoNogo-v0",
-    # ## "HierarchicalReasoning-v0",
-    # "IntervalDiscrimination-v0",
-    # "MotorTiming-v0",
-    # "MultiSensoryIntegration-v0",
-    # "OneTwoThreeGo-v0",
-    # "PerceptualDecisionMaking-v0",
-    # "PerceptualDecisionMakingDelayResponse-v0",
-    # "ProbabilisticReasoning-v0",
-    # ## "PulseDecisionMaking-v0",
-    # "ReadySetGo-v0",
-    # "SingleContextDecisionMaking-v0",
->>>>>>> f531f55e
 )
 
 tasks_masks = {
@@ -188,12 +167,9 @@
     parser.add_argument(
         "--param_type", type=str, default="matrix", help="type of lam and eta params."
     )
-<<<<<<< HEAD
-=======
     parser.add_argument(
         "--freeze_inputs", action="store_true", help="whether to freeze the input weights."
     )
->>>>>>> f531f55e
     args = parser.parse_args()
 
     return args
@@ -338,17 +314,11 @@
     load_types = [
         "/GRU[10,100,{}]_train=seq_inf_task={}_{}len",
         "scalar/FreeNet[10,100,{}]_train=seq_inf_task={}_{}len",
-<<<<<<< HEAD
-        "scalar/HebbNet_M[10,100,{}]_train=seq_inf_task={}_{}len",
-        "matrix/HebbNet_M[10,100,{}]_train=seq_inf_task={}_{}len",
-        "matrix/FreeNet[10,100,{}]_train=seq_inf_task={}_{}len",
-=======
         "matrix/FreeNet[10,100,{}]_train=seq_inf_task={}_{}len",
         "scalar/HebbNet_M[10,100,{}]_train=seq_inf_task={}_{}len",
         "matrix/HebbNet_M[10,100,{}]_train=seq_inf_task={}_{}len",
         "scalar/HebbNet[10,100,{}]_train=seq_inf_task={}_{}len",
         "matrix/HebbNet[10,100,{}]_train=seq_inf_task={}_{}len",
->>>>>>> f531f55e
     ]
 
     test_set_size = 250
@@ -382,13 +352,8 @@
 
         for load_idx, load_type in enumerate(load_types):
             param_type = load_type.split("/")[0]
-<<<<<<< HEAD
-            load_type = load_type.split("/")[1]
-            net_type = load_type.split("[")[0]
-=======
             filename = load_type.split("/")[1]
             net_type = filename.split("[")[0]
->>>>>>> f531f55e
             for trial_idx in range(n_trials):
                 load_path = os.path.join(
                     load_root_start,
@@ -429,11 +394,7 @@
                     testData[:, :, :], batchMask=testOutputMask
                 )
                 accs[load_idx, task_idx, trial_idx] = db_load["acc"]
-<<<<<<< HEAD
                 plot_norm(net_type, db_load, testData[:], "./figures/sparseness", "norms")
-=======
-                # plot_norm(net_type, db_load, testData[:], "./figures/sparseness", "norms")
->>>>>>> f531f55e
 
             # breakpoint()
             logging.info(
