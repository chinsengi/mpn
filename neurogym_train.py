--- conflicted
+++ resolved
@@ -104,15 +104,9 @@
     setup_logger(save_dir)
     # All supervised tasks:
     tasks = (
-<<<<<<< HEAD
         # "ContextDecisionMaking-v0",
         # 'DelayComparison-v0',
         'DelayMatchCategory-v0',
-=======
-        "ContextDecisionMaking-v0",
-        # 'DelayComparison-v0',
-        # 'DelayMatchCategory-v0',
->>>>>>> 2498e1b2
         # 'DelayMatchSample-v0',
         # 'DelayMatchSampleDistractor1D-v0',
         # 'DelayPairedAssociation-v0',
@@ -132,15 +126,9 @@
     )
 
     tasks_masks = {
-<<<<<<< HEAD
         # "ContextDecisionMaking-v0": "label",  # (no_fix too)
         # 'DelayComparison-v0': 'label', # (no_fix too)
         'DelayMatchCategory-v0': 'label', # (no_fix too)
-=======
-        "ContextDecisionMaking-v0": "label",  # (no_fix too)
-        # 'DelayComparison-v0': 'label', # (no_fix too)
-        # 'DelayMatchCategory-v0': 'label', # (no_fix too)
->>>>>>> 2498e1b2
         # 'DelayMatchSample-v0': 'label', # (no_fix too)
         # 'DelayMatchSampleDistractor1D-v0': 'no_fix',
         # 'DelayPairedAssociation-v0': 'no_fix', # Long non-fixation period, could be improved
